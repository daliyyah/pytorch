--- conflicted
+++ resolved
@@ -86,22 +86,12 @@
 _handles = {}
 
 
-<<<<<<< HEAD
-def set_flags(_enabled, _benchmark, _deterministic, _use_tf32, _verbose):
-    global benchmark, deterministic, use_tf32, verbose
+def set_flags(_enabled, _benchmark, _deterministic, _use_tf32):
+    global benchmark, deterministic, use_tf32
     orig_flags = (torch._C._get_cudnn_enabled(),
                   torch._C._get_cudnn_benchmark(),
                   torch._C._get_cudnn_deterministic(),
-                  torch._C._get_cudnn_use_tf32(),
-                  verbose)
-    verbose = _verbose
-=======
-def set_flags(_enabled, _benchmark, _deterministic):
-    global benchmark, deterministic
-    orig_flags = (torch._C._get_cudnn_enabled(),
-                  torch._C._get_cudnn_benchmark(),
-                  torch._C._get_cudnn_deterministic())
->>>>>>> d3011ddc
+                  torch._C._get_cudnn_use_tf32())
     torch._C._set_cudnn_enabled(_enabled)
     torch._C._set_cudnn_benchmark(_benchmark)
     torch._C._set_cudnn_deterministic(_deterministic)
@@ -110,25 +100,15 @@
 
 
 @contextmanager
-<<<<<<< HEAD
-def flags(enabled=False, benchmark=False, deterministic=False, use_tf32=True, verbose=False):
+def flags(enabled=False, benchmark=False, deterministic=False, use_tf32=True):
     with __allow_nonbracketed_mutation():
-        orig_flags = set_flags(enabled, benchmark, deterministic, use_tf32, verbose)
-=======
-def flags(enabled=False, benchmark=False, deterministic=False):
-    with __allow_nonbracketed_mutation():
-        orig_flags = set_flags(enabled, benchmark, deterministic)
->>>>>>> d3011ddc
+        orig_flags = set_flags(enabled, benchmark, deterministic, use_tf32)
     try:
         yield
     finally:
         # recover the previous values
         with __allow_nonbracketed_mutation():
-<<<<<<< HEAD
             set_flags(*orig_flags)
-=======
-            set_flags(orig_flags[0], orig_flags[1], orig_flags[2])
->>>>>>> d3011ddc
 
 
 # The magic here is to allow us to intercept code like this:
