--- conflicted
+++ resolved
@@ -29,14 +29,9 @@
 #
 # TODO: Make the ASAN flags a more unified env var
 CC="clang" CXX="clang++" LDSHARED="clang --shared" \
-<<<<<<< HEAD
-  CFLAGS="-fsanitize=address -fsanitize=undefined -fno-sanitize-recover=all -shared-libasan" \
-  NO_CUDA=1 USE_MKLDNN=0 SCCACHE_IDLE_TIMEOUT=1200 \
-=======
   CFLAGS="-fsanitize=address -fsanitize=undefined -fno-sanitize-recover=all -shared-libasan -pthread" \
   CXX_FLAGS="-pthread" \
   NO_CUDA=1 USE_MKLDNN=0 \
->>>>>>> 73db487a
   python setup.py install
 
 assert_git_not_dirty