--- conflicted
+++ resolved
@@ -1840,15 +1840,8 @@
                 .kernel(DispatchKey::CPUTensorId, TORCH_FN(quantized_lstm_input_legacy)))
         .op("aten::quantized_lstm.data_legacy(Tensor data, Tensor batch_sizes, Tensor[] hx, Tensor[] params, bool has_biases, int num_layers, float dropout, bool train, bool bidirectional, *, ScalarType? dtype=None, bool use_dynamic=False) -> (Tensor, Tensor, Tensor)",
             torch::RegisterOperators::options()
-<<<<<<< HEAD
                 .kernel(DispatchKey::CPUTensorId, TORCH_FN(quantized_lstm_data_legacy)))
-        .op("quantized::make_quantized_cell_params_dynamic(__torch__.torch.classes.quantized.LinearPackedParamsBase w_ih, __torch__.torch.classes.quantized.LinearPackedParamsBase w_hh, Tensor bias_ih, Tensor bias_hh) -> __torch__.torch.classes.rnn.CellParamsBase",
-=======
-                .kernel<
-                    decltype(quantized_lstm_data_legacy),
-                    quantized_lstm_data_legacy>(DispatchKey::CPUTensorId))
         .op("quantized::make_quantized_cell_params_dynamic(__torch__.torch.classes.quantized.LinearPackedParamsBase w_ih, __torch__.torch.classes.quantized.LinearPackedParamsBase w_hh, Tensor bias_ih, Tensor bias_hh, bool reduce_range=False) -> __torch__.torch.classes.rnn.CellParamsBase",
->>>>>>> e8a5ac53
             torch::RegisterOperators::options()
                 .kernel(DispatchKey::CPUTensorId, TORCH_FN(make_quantized_cell_params_dynamic)))
         .op("quantized::make_quantized_cell_params_fp16(__torch__.torch.classes.quantized.LinearPackedParamsBase w_ih, __torch__.torch.classes.quantized.LinearPackedParamsBase w_hh) -> __torch__.torch.classes.rnn.CellParamsBase",
