--- conflicted
+++ resolved
@@ -199,7 +199,14 @@
 
 } // namespace
 
-<<<<<<< HEAD
+/* static */
+double RecordFunctionCallback::sample_zero_one() {
+  static thread_local auto gen =
+      torch::make_unique<std::mt19937>(std::random_device()());
+  std::uniform_real_distribution<double> dist(0.0, 1.0);
+  return dist(*gen);
+}
+
 RecordFunctionCallbacks _getTLSCallbacks() {
   return sorted_tls_callbacks_;
 }
@@ -215,14 +222,6 @@
           const std::pair<RecordFunctionCallback, CallbackHandle>& r) {
         return l.second < r.second;
   });
-=======
-/* static */
-double RecordFunctionCallback::sample_zero_one() {
-  static thread_local auto gen =
-      torch::make_unique<std::mt19937>(std::random_device()());
-  std::uniform_real_distribution<double> dist(0.0, 1.0);
-  return dist(*gen);
->>>>>>> fdfbd130
 }
 
 bool hasCallbacks() {
